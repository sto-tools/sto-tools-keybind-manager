--- conflicted
+++ resolved
@@ -808,30 +808,20 @@
                     <div class="form-check form-switch mb-3">
                         <input class="form-check-input" type="checkbox" id="aliasToggleMode" />
                         <label class="form-check-label" for="aliasToggleMode">
-<<<<<<< HEAD
-                            ${i18next.t('toggle_mode')}
-                            <i class="fas fa-question-circle ms-1" 
-                               data-bs-toggle="tooltip" 
-                               title="${i18next.t('when_enabled_the_alias_will_automatically_toggle_between_its_onoff_states')}">
-=======
                             Toggle Mode
                             <i class="fas fa-question-circle ms-1" 
                                data-bs-toggle="tooltip" 
                                title="When enabled, the alias will automatically toggle between its on/off states">
->>>>>>> eb8df873
+
                             </i>
                         </label>
                     </div>
                     
-<<<<<<< HEAD
+
                     <label for="aliasSelect">${i18next.t('available_aliases')}:</label>
                     <select id="aliasSelect" class="form-select">
                         <option value="">${i18next.t('select_an_alias')}</option>
-=======
-                    <label for="aliasSelect">Available Aliases:</label>
-                    <select id="aliasSelect" class="form-select">
-                        <option value="">Select an alias...</option>
->>>>>>> eb8df873
+
                         ${aliasEntries
                           .map(
                             ([name, alias]) =>
@@ -848,11 +838,9 @@
                 </div>
                 <div id="toggleAliasInfo" class="alert alert-info mt-3" style="display: none;">
                     <i class="fas fa-info-circle me-2"></i>
-<<<<<<< HEAD
+
                     ${i18next.t('this_alias_will_automatically_toggle_between_its_onoff_states_when_executed')}
-=======
-                    This alias will automatically toggle between its on/off states when executed.
->>>>>>> eb8df873
+
                 </div>
             </div>
         `
